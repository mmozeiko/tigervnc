/* Copyright (C) 2002-2005 RealVNC Ltd.  All Rights Reserved.
 * Copyright 2009-2019 Pierre Ossman for Cendio AB
 * 
 * This is free software; you can redistribute it and/or modify
 * it under the terms of the GNU General Public License as published by
 * the Free Software Foundation; either version 2 of the License, or
 * (at your option) any later version.
 * 
 * This software is distributed in the hope that it will be useful,
 * but WITHOUT ANY WARRANTY; without even the implied warranty of
 * MERCHANTABILITY or FITNESS FOR A PARTICULAR PURPOSE.  See the
 * GNU General Public License for more details.
 * 
 * You should have received a copy of the GNU General Public License
 * along with this software; if not, write to the Free Software
 * Foundation, Inc., 59 Temple Place - Suite 330, Boston, MA  02111-1307,
 * USA.
 */

// -=- Single-Threaded VNC Server implementation


// Note about how sockets get closed:
//
// Closing sockets to clients is non-trivial because the code which calls
// VNCServerST must explicitly know about all the sockets (so that it can block
// on them appropriately).  However, VNCServerST may want to close clients for
// a number of reasons, and from a variety of entry points.  The simplest is
// when processSocketEvent() is called for a client, and the remote end has
// closed its socket.  A more complex reason is when processSocketEvent() is
// called for a client which has just sent a ClientInit with the shared flag
// set to false - in this case we want to close all other clients.  Yet another
// reason for disconnecting clients is when the desktop size has changed as a
// result of a call to setPixelBuffer().
//
// The responsibility for creating and deleting sockets is entirely with the
// calling code.  When VNCServerST wants to close a connection to a client it
// calls the VNCSConnectionST's close() method which calls shutdown() on the
// socket.  Eventually the calling code will notice that the socket has been
// shut down and call removeSocket() so that we can delete the
// VNCSConnectionST.  Note that the socket must not be deleted by the calling
// code until after removeSocket() has been called.
//
// One minor complication is that we don't allocate a VNCSConnectionST object
// for a blacklisted host (since we want to minimise the resources used for
// dealing with such a connection).  In order to properly implement the
// getSockets function, we must maintain a separate closingSockets list,
// otherwise blacklisted connections might be "forgotten".


#include <assert.h>
#include <stdlib.h>

#include <rfb/ComparingUpdateTracker.h>
#include <rfb/KeyRemapper.h>
#include <rfb/LogWriter.h>
#include <rfb/Security.h>
#include <rfb/ServerCore.h>
#include <rfb/VNCServerST.h>
#include <rfb/VNCSConnectionST.h>
#include <rfb/util.h>
#include <rfb/ledStates.h>

#include <rdr/types.h>

using namespace rfb;

static LogWriter slog("VNCServerST");
static LogWriter connectionsLog("Connections");

//
// -=- VNCServerST Implementation
//

// -=- Constructors/Destructor

VNCServerST::VNCServerST(const char* name_, SDesktop* desktop_)
  : blHosts(&blacklist), desktop(desktop_), desktopStarted(false),
    blockCounter(0), pb(0), ledState(ledUnknown),
    name(strDup(name_)), pointerClient(0), clipboardClient(0),
    comparer(0), cursor(new Cursor(0, 0, Point(), NULL)),
    renderedCursorInvalid(false),
    keyRemapper(&KeyRemapper::defInstance),
    idleTimer(this), disconnectTimer(this), connectTimer(this),
    frameTimer(this)
{
  slog.debug("creating single-threaded server %s", name.buf);

  // FIXME: Do we really want to kick off these right away?
  if (rfb::Server::maxIdleTime)
    idleTimer.start(secsToMillis(rfb::Server::maxIdleTime));
  if (rfb::Server::maxDisconnectionTime)
    disconnectTimer.start(secsToMillis(rfb::Server::maxDisconnectionTime));
}

VNCServerST::~VNCServerST()
{
  slog.debug("shutting down server %s", name.buf);

  // Close any active clients, with appropriate logging & cleanup
  closeClients("Server shutdown");

  // Stop trying to render things
  stopFrameClock();

  // Delete all the clients, and their sockets, and any closing sockets
  while (!clients.empty()) {
    VNCSConnectionST* client;
    client = clients.front();
    clients.pop_front();
    delete client;
  }

  // Stop the desktop object if active, *only* after deleting all clients!
  stopDesktop();

  if (comparer)
    comparer->logStats();
  delete comparer;

  delete cursor;
}


// SocketServer methods

void VNCServerST::addSocket(network::Socket* sock, bool outgoing)
{
  // - Check the connection isn't black-marked
  // *** do this in getSecurity instead?
  CharArray address(sock->getPeerAddress());
  if (blHosts->isBlackmarked(address.buf)) {
    connectionsLog.error("blacklisted: %s", address.buf);
    try {
      rdr::OutStream& os = sock->outStream();

      // Shortest possible way to tell a client it is not welcome
      os.writeBytes("RFB 003.003\n", 12);
      os.writeU32(0);
      const char* reason = "Too many security failures";
      os.writeU32(strlen(reason));
      os.writeBytes(reason, strlen(reason));
      os.flush();
    } catch (rdr::Exception&) {
    }
    sock->shutdown();
    closingSockets.push_back(sock);
    return;
  }

  CharArray name;
  name.buf = sock->getPeerEndpoint();
  connectionsLog.status("accepted: %s", name.buf);

  // Adjust the exit timers
  if (rfb::Server::maxConnectionTime && clients.empty())
    connectTimer.start(secsToMillis(rfb::Server::maxConnectionTime));
  disconnectTimer.stop();

  VNCSConnectionST* client = new VNCSConnectionST(this, sock, outgoing);
  clients.push_front(client);
  client->init();
}

void VNCServerST::removeSocket(network::Socket* sock) {
  // - If the socket has resources allocated to it, delete them
  std::list<VNCSConnectionST*>::iterator ci;
  for (ci = clients.begin(); ci != clients.end(); ci++) {
    if ((*ci)->getSock() == sock) {
      // - Remove any references to it
      if (pointerClient == *ci)
        pointerClient = NULL;
      if (clipboardClient == *ci)
        clipboardClient = NULL;
      clipboardRequestors.remove(*ci);

<<<<<<< HEAD
=======
      // Adjust the exit timers
      connectTimer.stop();
      if (rfb::Server::maxDisconnectionTime && clients.empty())
        disconnectTimer.start(secsToMillis(rfb::Server::maxDisconnectionTime));

      CharArray name(strDup((*ci)->getPeerEndpoint()));

>>>>>>> 8ddebf6d
      // - Delete the per-Socket resources
      delete *ci;

      clients.remove(*ci);

      connectionsLog.status("closed: %s", name.buf);

      // - Check that the desktop object is still required
      if (authClientCount() == 0)
        stopDesktop();

      if (comparer)
        comparer->logStats();

      // Adjust the exit timers
      connectTimer.stop();
      if (rfb::Server::maxDisconnectionTime && clients.empty())
        disconnectTimer.start(secsToMillis(rfb::Server::maxDisconnectionTime));

      return;
    }
  }

  // - If the Socket has no resources, it may have been a closingSocket
  closingSockets.remove(sock);
}

void VNCServerST::processSocketReadEvent(network::Socket* sock)
{
  // - Find the appropriate VNCSConnectionST and process the event
  std::list<VNCSConnectionST*>::iterator ci;
  for (ci = clients.begin(); ci != clients.end(); ci++) {
    if ((*ci)->getSock() == sock) {
      (*ci)->processMessages();
      return;
    }
  }
  throw rdr::Exception("invalid Socket in VNCServerST");
}

void VNCServerST::processSocketWriteEvent(network::Socket* sock)
{
  // - Find the appropriate VNCSConnectionST and process the event
  std::list<VNCSConnectionST*>::iterator ci;
  for (ci = clients.begin(); ci != clients.end(); ci++) {
    if ((*ci)->getSock() == sock) {
      (*ci)->flushSocket();
      return;
    }
  }
  throw rdr::Exception("invalid Socket in VNCServerST");
}

// VNCServer methods

void VNCServerST::blockUpdates()
{
  blockCounter++;

  stopFrameClock();
}

void VNCServerST::unblockUpdates()
{
  assert(blockCounter > 0);

  blockCounter--;

  // Restart the frame clock if we have updates
  if (blockCounter == 0) {
    if (!comparer->is_empty())
      startFrameClock();
  }
}

void VNCServerST::setPixelBuffer(PixelBuffer* pb_, const ScreenSet& layout)
{
  if (comparer)
    comparer->logStats();

  pb = pb_;
  delete comparer;
  comparer = 0;

  if (!pb) {
    screenLayout = ScreenSet();

    if (desktopStarted)
      throw Exception("setPixelBuffer: null PixelBuffer when desktopStarted?");

    return;
  }

  if (!layout.validate(pb->width(), pb->height()))
    throw Exception("setPixelBuffer: invalid screen layout");

  screenLayout = layout;

  // Assume the framebuffer contents wasn't saved and reset everything
  // that tracks its contents
  comparer = new ComparingUpdateTracker(pb);
  renderedCursorInvalid = true;
  add_changed(pb->getRect());

  std::list<VNCSConnectionST*>::iterator ci, ci_next;
  for (ci=clients.begin();ci!=clients.end();ci=ci_next) {
    ci_next = ci; ci_next++;
    (*ci)->pixelBufferChange();
    // Since the new pixel buffer means an ExtendedDesktopSize needs to
    // be sent anyway, we don't need to call screenLayoutChange.
  }
}

void VNCServerST::setPixelBuffer(PixelBuffer* pb_)
{
  ScreenSet layout = screenLayout;

  // Check that the screen layout is still valid
  if (pb_ && !layout.validate(pb_->width(), pb_->height())) {
    Rect fbRect;
    ScreenSet::iterator iter, iter_next;

    fbRect.setXYWH(0, 0, pb_->width(), pb_->height());

    for (iter = layout.begin();iter != layout.end();iter = iter_next) {
      iter_next = iter; ++iter_next;
      if (iter->dimensions.enclosed_by(fbRect))
          continue;
      iter->dimensions = iter->dimensions.intersect(fbRect);
      if (iter->dimensions.is_empty()) {
        slog.info("Removing screen %d (%x) as it is completely outside the new framebuffer",
                  (int)iter->id, (unsigned)iter->id);
        layout.remove_screen(iter->id);
      }
    }
  }

  // Make sure that we have at least one screen
  if (layout.num_screens() == 0)
    layout.add_screen(Screen(0, 0, 0, pb_->width(), pb_->height(), 0));

  setPixelBuffer(pb_, layout);
}

void VNCServerST::setScreenLayout(const ScreenSet& layout)
{
  if (!pb)
    throw Exception("setScreenLayout: new screen layout without a PixelBuffer");
  if (!layout.validate(pb->width(), pb->height()))
    throw Exception("setScreenLayout: invalid screen layout");

  screenLayout = layout;

  std::list<VNCSConnectionST*>::iterator ci, ci_next;
  for (ci=clients.begin();ci!=clients.end();ci=ci_next) {
    ci_next = ci; ci_next++;
    (*ci)->screenLayoutChangeOrClose(reasonServer);
  }
}

void VNCServerST::requestClipboard()
{
  if (clipboardClient == NULL)
    return;

  clipboardClient->requestClipboardOrClose();
}

void VNCServerST::announceClipboard(bool available)
{
  std::list<VNCSConnectionST*>::iterator ci, ci_next;

  if (available)
    clipboardClient = NULL;

  clipboardRequestors.clear();

  for (ci = clients.begin(); ci != clients.end(); ci = ci_next) {
    ci_next = ci; ci_next++;
    (*ci)->announceClipboardOrClose(available);
  }
}

void VNCServerST::sendClipboardData(const char* data)
{
  std::list<VNCSConnectionST*>::iterator ci, ci_next;

  if (strchr(data, '\r') != NULL)
    throw Exception("Invalid carriage return in clipboard data");

  for (ci = clipboardRequestors.begin();
       ci != clipboardRequestors.end(); ci = ci_next) {
    ci_next = ci; ci_next++;
    (*ci)->sendClipboardDataOrClose(data);
  }

  clipboardRequestors.clear();
}

void VNCServerST::bell()
{
  std::list<VNCSConnectionST*>::iterator ci, ci_next;
  for (ci = clients.begin(); ci != clients.end(); ci = ci_next) {
    ci_next = ci; ci_next++;
    (*ci)->bellOrClose();
  }
}

void VNCServerST::setName(const char* name_)
{
  name.replaceBuf(strDup(name_));
  std::list<VNCSConnectionST*>::iterator ci, ci_next;
  for (ci = clients.begin(); ci != clients.end(); ci = ci_next) {
    ci_next = ci; ci_next++;
    (*ci)->setDesktopNameOrClose(name_);
  }
}

void VNCServerST::add_changed(const Region& region)
{
  if (comparer == NULL)
    return;

  comparer->add_changed(region);
  startFrameClock();
}

void VNCServerST::add_copied(const Region& dest, const Point& delta)
{
  if (comparer == NULL)
    return;

  comparer->add_copied(dest, delta);
  startFrameClock();
}

void VNCServerST::setCursor(int width, int height, const Point& newHotspot,
                            const rdr::U8* data)
{
  delete cursor;
  cursor = new Cursor(width, height, newHotspot, data);
  cursor->crop();

  renderedCursorInvalid = true;

  std::list<VNCSConnectionST*>::iterator ci, ci_next;
  for (ci = clients.begin(); ci != clients.end(); ci = ci_next) {
    ci_next = ci; ci_next++;
    (*ci)->renderedCursorChange();
    (*ci)->setCursorOrClose();
  }
}

void VNCServerST::setCursorPos(const Point& pos)
{
  if (!cursorPos.equals(pos)) {
    cursorPos = pos;
    renderedCursorInvalid = true;
    std::list<VNCSConnectionST*>::iterator ci;
    for (ci = clients.begin(); ci != clients.end(); ci++)
      (*ci)->renderedCursorChange();
  }
}

void VNCServerST::setLEDState(unsigned int state)
{
  std::list<VNCSConnectionST*>::iterator ci, ci_next;

  if (state == ledState)
    return;

  ledState = state;

  for (ci = clients.begin(); ci != clients.end(); ci = ci_next) {
    ci_next = ci; ci_next++;
    (*ci)->setLEDStateOrClose(state);
  }
}

// Event handlers

void VNCServerST::keyEvent(rdr::U32 keysym, rdr::U32 keycode, bool down)
{
  if (rfb::Server::maxIdleTime)
    idleTimer.start(secsToMillis(rfb::Server::maxIdleTime));

  // Remap the key if required
  if (keyRemapper) {
    rdr::U32 newkey;
    newkey = keyRemapper->remapKey(keysym);
    if (newkey != keysym) {
      slog.debug("Key remapped to 0x%x", newkey);
      keysym = newkey;
    }
  }

  desktop->keyEvent(keysym, keycode, down);
}

void VNCServerST::pointerEvent(VNCSConnectionST* client,
                               const Point& pos, int buttonMask)
{
  if (rfb::Server::maxIdleTime)
    idleTimer.start(secsToMillis(rfb::Server::maxIdleTime));

  // Let one client own the cursor whilst buttons are pressed in order
  // to provide a bit more sane user experience
  if ((pointerClient != NULL) && (pointerClient != client))
    return;

  if (buttonMask)
    pointerClient = client;
  else
    pointerClient = NULL;

  desktop->pointerEvent(pos, buttonMask);
}

void VNCServerST::handleClipboardRequest(VNCSConnectionST* client)
{
  clipboardRequestors.push_back(client);
  if (clipboardRequestors.size() == 1)
    desktop->handleClipboardRequest();
}

void VNCServerST::handleClipboardAnnounce(VNCSConnectionST* client,
                                          bool available)
{
  if (available)
    clipboardClient = client;
  else {
    if (client != clipboardClient)
      return;
    clipboardClient = NULL;
  }
  desktop->handleClipboardAnnounce(available);
}

void VNCServerST::handleClipboardData(VNCSConnectionST* client,
                                      const char* data)
{
  if (client != clipboardClient)
    return;
  desktop->handleClipboardData(data);
}

unsigned int VNCServerST::setDesktopSize(VNCSConnectionST* requester,
                                         int fb_width, int fb_height,
                                         const ScreenSet& layout)
{
  unsigned int result;
  std::list<VNCSConnectionST*>::iterator ci, ci_next;

  // We can't handle a framebuffer larger than this, so don't let a
  // client set one (see PixelBuffer.cxx)
  if ((fb_width > 16384) || (fb_height > 16384))
    return resultProhibited;

  // Don't bother the desktop with an invalid configuration
  if (!layout.validate(fb_width, fb_height))
    return resultInvalid;

  // FIXME: the desktop will call back to VNCServerST and an extra set
  // of ExtendedDesktopSize messages will be sent. This is okay
  // protocol-wise, but unnecessary.
  result = desktop->setScreenLayout(fb_width, fb_height, layout);
  if (result != resultSuccess)
    return result;

  // Sanity check
  if (screenLayout != layout)
    throw Exception("Desktop configured a different screen layout than requested");

  // Notify other clients
  for (ci=clients.begin();ci!=clients.end();ci=ci_next) {
    ci_next = ci; ci_next++;
    if ((*ci) == requester)
      continue;
    (*ci)->screenLayoutChangeOrClose(reasonOtherClient);
  }

  return resultSuccess;
}

// Other public methods

void VNCServerST::approveConnection(network::Socket* sock, bool accept,
                                    const char* reason)
{
  std::list<VNCSConnectionST*>::iterator ci;
  for (ci = clients.begin(); ci != clients.end(); ci++) {
    if ((*ci)->getSock() == sock) {
      (*ci)->approveConnectionOrClose(accept, reason);
      return;
    }
  }
}

void VNCServerST::closeClients(const char* reason, network::Socket* except)
{
  std::list<VNCSConnectionST*>::iterator i, next_i;
  for (i=clients.begin(); i!=clients.end(); i=next_i) {
    next_i = i; next_i++;
    if ((*i)->getSock() != except)
      (*i)->close(reason);
  }
}

void VNCServerST::getSockets(std::list<network::Socket*>* sockets)
{
  sockets->clear();
  std::list<VNCSConnectionST*>::iterator ci;
  for (ci = clients.begin(); ci != clients.end(); ci++) {
    sockets->push_back((*ci)->getSock());
  }
  std::list<network::Socket*>::iterator si;
  for (si = closingSockets.begin(); si != closingSockets.end(); si++) {
    sockets->push_back(*si);
  }
}

SConnection* VNCServerST::getConnection(network::Socket* sock) {
  std::list<VNCSConnectionST*>::iterator ci;
  for (ci = clients.begin(); ci != clients.end(); ci++) {
    if ((*ci)->getSock() == sock)
      return (SConnection*)*ci;
  }
  return 0;
}

bool VNCServerST::handleTimeout(Timer* t)
{
  if (t == &frameTimer) {
    // We keep running until we go a full interval without any updates
    if (comparer->is_empty())
      return false;

    writeUpdate();

    // If this is the first iteration then we need to adjust the timeout
    if (frameTimer.getTimeoutMs() != 1000/rfb::Server::frameRate) {
      frameTimer.start(1000/rfb::Server::frameRate);
      return false;
    }

    return true;
  } else if (t == &idleTimer) {
    slog.info("MaxIdleTime reached, exiting");
    desktop->terminate();
  } else if (t == &disconnectTimer) {
    slog.info("MaxDisconnectionTime reached, exiting");
    desktop->terminate();
  } else if (t == &connectTimer) {
    slog.info("MaxConnectionTime reached, exiting");
    desktop->terminate();
  }

  return false;
}

void VNCServerST::queryConnection(VNCSConnectionST* client,
                                  const char* userName)
{
  // - Authentication succeeded - clear from blacklist
  CharArray name;
  name.buf = client->getSock()->getPeerAddress();
  blHosts->clearBlackmark(name.buf);

  // - Prepare the desktop for that the client will start requiring
  // resources after this
  startDesktop();

  // - Special case to provide a more useful error message
  if (rfb::Server::neverShared &&
      !rfb::Server::disconnectClients &&
      authClientCount() > 0) {
    approveConnection(client->getSock(), false,
                      "The server is already in use");
    return;
  }

  // - Are we configured to do queries?
  if (!rfb::Server::queryConnect &&
      !client->getSock()->requiresQuery()) {
    approveConnection(client->getSock(), true, NULL);
    return;
  }

  // - Does the client have the right to bypass the query?
  if (client->accessCheck(SConnection::AccessNoQuery))
  {
    approveConnection(client->getSock(), true, NULL);
    return;
  }

  desktop->queryConnection(client->getSock(), userName);
}

void VNCServerST::clientReady(VNCSConnectionST* client, bool shared)
{
  if (!shared) {
    if (rfb::Server::disconnectClients &&
        client->accessCheck(SConnection::AccessNonShared)) {
      // - Close all the other connected clients
      slog.debug("non-shared connection - closing clients");
      closeClients("Non-shared connection requested", client->getSock());
    } else {
      // - Refuse this connection if there are existing clients, in addition to
      // this one
      if (authClientCount() > 1) {
        client->close("Server is already in use");
        return;
      }
    }
  }
}

// -=- Internal methods

void VNCServerST::startDesktop()
{
  if (!desktopStarted) {
    slog.debug("starting desktop");
    desktop->start(this);
    if (!pb)
      throw Exception("SDesktop::start() did not set a valid PixelBuffer");
    desktopStarted = true;
    // The tracker might have accumulated changes whilst we were
    // stopped, so flush those out
    if (!comparer->is_empty())
      writeUpdate();
  }
}

void VNCServerST::stopDesktop()
{
  if (desktopStarted) {
    slog.debug("stopping desktop");
    desktopStarted = false;
    desktop->stop();
    stopFrameClock();
  }
}

int VNCServerST::authClientCount() {
  int count = 0;
  std::list<VNCSConnectionST*>::iterator ci;
  for (ci = clients.begin(); ci != clients.end(); ci++) {
    if ((*ci)->authenticated())
      count++;
  }
  return count;
}

inline bool VNCServerST::needRenderedCursor()
{
  std::list<VNCSConnectionST*>::iterator ci;
  for (ci = clients.begin(); ci != clients.end(); ci++)
    if ((*ci)->needRenderedCursor()) return true;
  return false;
}

void VNCServerST::startFrameClock()
{
  if (frameTimer.isStarted())
    return;
  if (blockCounter > 0)
    return;
  if (!desktopStarted)
    return;

  // The first iteration will be just half a frame as we get a very
  // unstable update rate if we happen to be perfectly in sync with
  // the application's update rate
  frameTimer.start(1000/rfb::Server::frameRate/2);
}

void VNCServerST::stopFrameClock()
{
  frameTimer.stop();
}

int VNCServerST::msToNextUpdate()
{
  // FIXME: If the application is updating slower than frameRate then
  //        we could allow the clients more time here

  if (!frameTimer.isStarted())
    return 1000/rfb::Server::frameRate/2;
  else
    return frameTimer.getRemainingMs();
}

// writeUpdate() is called on a regular interval in order to see what
// updates are pending and propagates them to the update tracker for
// each client. It uses the ComparingUpdateTracker's compare() method
// to filter out areas of the screen which haven't actually changed. It
// also checks the state of the (server-side) rendered cursor, if
// necessary rendering it again with the correct background.

void VNCServerST::writeUpdate()
{
  UpdateInfo ui;
  Region toCheck;

  std::list<VNCSConnectionST*>::iterator ci, ci_next;

  assert(blockCounter == 0);
  assert(desktopStarted);

  comparer->getUpdateInfo(&ui, pb->getRect());
  toCheck = ui.changed.union_(ui.copied);

  if (needRenderedCursor()) {
    Rect clippedCursorRect = Rect(0, 0, cursor->width(), cursor->height())
                             .translate(cursorPos.subtract(cursor->hotspot()))
                             .intersect(pb->getRect());

    if (!toCheck.intersect(clippedCursorRect).is_empty())
      renderedCursorInvalid = true;
  }

  pb->grabRegion(toCheck);

  if (getComparerState())
    comparer->enable();
  else
    comparer->disable();

  if (comparer->compare())
    comparer->getUpdateInfo(&ui, pb->getRect());

  comparer->clear();

  for (ci = clients.begin(); ci != clients.end(); ci = ci_next) {
    ci_next = ci; ci_next++;
    (*ci)->add_copied(ui.copied, ui.copy_delta);
    (*ci)->add_changed(ui.changed);
    (*ci)->writeFramebufferUpdateOrClose();
  }
}

// checkUpdate() is called by clients to see if it is safe to read from
// the framebuffer at this time.

Region VNCServerST::getPendingRegion()
{
  UpdateInfo ui;

  // Block clients as the frame buffer cannot be safely accessed
  if (blockCounter > 0)
    return pb->getRect();

  // Block client from updating if there are pending updates
  if (comparer->is_empty())
    return Region();

  comparer->getUpdateInfo(&ui, pb->getRect());

  return ui.changed.union_(ui.copied);
}

const RenderedCursor* VNCServerST::getRenderedCursor()
{
  if (renderedCursorInvalid) {
    renderedCursor.update(pb, cursor, cursorPos);
    renderedCursorInvalid = false;
  }

  return &renderedCursor;
}

bool VNCServerST::getComparerState()
{
  if (rfb::Server::compareFB == 0)
    return false;
  if (rfb::Server::compareFB != 2)
    return true;

  std::list<VNCSConnectionST*>::iterator ci, ci_next;
  for (ci=clients.begin();ci!=clients.end();ci=ci_next) {
    ci_next = ci; ci_next++;
    if ((*ci)->getComparerState())
      return true;
  }
  return false;
}<|MERGE_RESOLUTION|>--- conflicted
+++ resolved
@@ -174,16 +174,8 @@
         clipboardClient = NULL;
       clipboardRequestors.remove(*ci);
 
-<<<<<<< HEAD
-=======
-      // Adjust the exit timers
-      connectTimer.stop();
-      if (rfb::Server::maxDisconnectionTime && clients.empty())
-        disconnectTimer.start(secsToMillis(rfb::Server::maxDisconnectionTime));
-
       CharArray name(strDup((*ci)->getPeerEndpoint()));
 
->>>>>>> 8ddebf6d
       // - Delete the per-Socket resources
       delete *ci;
 
