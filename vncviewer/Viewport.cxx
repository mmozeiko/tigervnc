--- conflicted
+++ resolved
@@ -789,24 +789,12 @@
   fltk_menu_add(contextMenu, _("E&xit viewer"), 0, NULL,
                 (void*)ID_EXIT, FL_MENU_DIVIDER);
 
-<<<<<<< HEAD
-#ifdef HAVE_FLTK_FULLSCREEN
   fltk_menu_add(contextMenu, _("&Full screen"), 0, NULL, (void*)ID_FULLSCREEN,
                 FL_MENU_TOGGLE | (window()->fullscreen_active()?FL_MENU_VALUE:0));
-#endif
   fltk_menu_add(contextMenu, _("Resize &window to session"), 0, NULL,
                 (void*)ID_RESIZE,
-#ifdef HAVE_FLTK_FULLSCREEN
                 (window()->fullscreen_active()?FL_MENU_INACTIVE:0) |
-#endif
                 FL_MENU_DIVIDER);
-=======
-  contextMenu->add(_("Full screen"), 0, NULL, (void*)ID_FULLSCREEN, 
-		   FL_MENU_TOGGLE | (window()->fullscreen_active()?FL_MENU_VALUE:0));
-  contextMenu->add(_("Resize window to session"), 0, NULL, (void*)ID_RESIZE, 
-       (window()->fullscreen_active()?FL_MENU_INACTIVE:0) |
-		   FL_MENU_DIVIDER);
->>>>>>> 4cf2d3a6
 
   fltk_menu_add(contextMenu, _("&Ctrl"), 0, NULL, (void*)ID_CTRL,
                 FL_MENU_TOGGLE | (menuCtrlKey?FL_MENU_VALUE:0));
